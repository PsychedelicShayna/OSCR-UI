--- conflicted
+++ resolved
@@ -7,11 +7,7 @@
 
 class Launcher():
 
-<<<<<<< HEAD
-    version = '2024.2.24.0'
-=======
     version = '2025.3.5.0'
->>>>>>> c9177fe9
     __version__ = '1.0'
 
     # holds the style of the app
